--- conflicted
+++ resolved
@@ -67,15 +67,6 @@
                 print("✅ Database tables initialized successfully")
                 print("💡 To seed database with sample data, run: python init_postgres_db.py")
                 
-<<<<<<< HEAD
-                # Initialize configuration
-                try:
-                    from app.services.configuration_service import ConfigurationService
-                    ConfigurationService.initialize_default_configuration()
-                    print("✅ Configuration initialized successfully")
-                except Exception as config_error:
-                    print(f"⚠️ Configuration initialization warning: {config_error}")
-=======
                 # Initialize configuration tables (safe - won't affect existing data)
                 try:
                     from app.services.config_service import ConfigService
@@ -83,7 +74,6 @@
                     print("✅ Configuration tables initialized")
                 except Exception as config_error:
                     print(f"⚠️ Configuration init warning: {config_error}")
->>>>>>> acdac268
             except Exception as e:
                 print(f"⚠️ Database table creation error: {e}")
                 
@@ -134,36 +124,6 @@
     from app.routes.admin import admin_bp
     app.register_blueprint(admin_bp, url_prefix='/api/admin')
     print(" Admin routes registered")
-    
-    # Database seeding endpoint
-    from app.routes.seed import seed_bp
-    app.register_blueprint(seed_bp, url_prefix='/api/admin')
-    print(" Seed routes registered")
-    
-    # Production seeding endpoint
-    from app.routes.production_seed import production_seed_bp
-    app.register_blueprint(production_seed_bp, url_prefix='/api/admin')
-    print(" Production seed routes registered")
-    
-    # Test database endpoint
-    from app.routes.test_db import test_db_bp
-    app.register_blueprint(test_db_bp, url_prefix='/api')
-    print(" Test DB routes registered")
-    
-    # Test auth endpoint
-    from app.routes.test_auth import test_auth_bp
-    app.register_blueprint(test_auth_bp, url_prefix='/api')
-    print(" Test auth routes registered")
-    
-    # Test ORM endpoint
-    from app.routes.test_orm import test_orm_bp
-    app.register_blueprint(test_orm_bp, url_prefix='/api')
-    print(" Test ORM routes registered")
-    
-    # Configuration management endpoints
-    from app.routes.configuration import config_bp
-    app.register_blueprint(config_bp, url_prefix='/api/config')
-    print(" Configuration routes registered")
     
     # File upload/download endpoints (with fallback to built-in)
     try:
@@ -547,7 +507,9 @@
                     'type': 'message'
                 })
             
-            # Messages are now fully from database
+            # Add any new messages from memory store
+            if ticket_id in messages_store:
+                messages.extend(messages_store[ticket_id])
             
             return messages
         except Exception as e:
@@ -586,34 +548,16 @@
     
     @app.route('/api/files/ticket/<ticket_id>')
     def ticket_files(ticket_id):
-        try:
-            from sqlalchemy import text
-            
-            # Get files from database
-            result = db.session.execute(text("""
-                SELECT id, filename, file_size, mime_type, uploaded_by, uploaded_at
-                FROM file_attachments 
-                WHERE ticket_id = (SELECT id FROM tickets WHERE ticket_id = :ticket_id)
-                ORDER BY uploaded_at DESC
-            """), {'ticket_id': ticket_id})
-            
-            files = []
-            for row in result:
-                files.append({
-                    'id': row[0],
-                    'filename': row[1],
-                    'file_size': row[2],
-                    'mime_type': row[3],
-                    'uploaded_by': row[4],
-                    'uploaded_at': row[5].isoformat() + 'Z' if row[5] else None
-                })
-            
-            return files
-        except Exception as e:
-            print(f"Error fetching files for ticket {ticket_id}: {e}")
-            return []
-    
-    # File storage moved to database
+        files = []
+        
+        # Add any uploaded files for this ticket from memory store
+        if ticket_id in uploaded_files:
+            files.extend(uploaded_files[ticket_id])
+        
+        return files
+    
+    # File storage for uploaded files
+    uploaded_files = {}
     
     @app.route('/api/files/upload', methods=['POST', 'OPTIONS'])
     def upload_file():
@@ -650,88 +594,63 @@
             # Reset file pointer
             file.seek(0)
             
-            # Store file info in database
-            from sqlalchemy import text
+            # Store file info in memory (in production, save to cloud storage)
             import uuid
             file_id = str(uuid.uuid4())
-            file_size_mb = round(file_size / (1024 * 1024), 2)
-            
-            try:
-                # Insert file record into database
-                db.session.execute(text("""
-                    INSERT INTO file_attachments (id, filename, file_size, mime_type, ticket_id, uploaded_by, uploaded_at)
-                    VALUES (:id, :filename, :file_size, :mime_type, :ticket_id, :uploaded_by, :uploaded_at)
-                """), {
-                    'id': file_id,
-                    'filename': file.filename,
-                    'file_size': file_size,
-                    'mime_type': file.content_type or 'application/octet-stream',
-                    'ticket_id': ticket_id,
-                    'uploaded_by': uploaded_by,
-                    'uploaded_at': datetime.utcnow()
-                })
-                
-                # Add file upload message to database
-                db.session.execute(text("""
-                    INSERT INTO messages (ticket_id, sender_id, message, created_at)
-                    VALUES ((SELECT id FROM tickets WHERE ticket_id = :ticket_id), :sender_id, :message, :created_at)
-                """), {
-                    'ticket_id': ticket_id,
-                    'sender_id': uploaded_by,
-                    'message': f'Uploaded file: {file.filename} ({file_size_mb} MB)',
-                    'created_at': datetime.utcnow()
-                })
-                
-                db.session.commit()
-            except Exception as db_error:
-                db.session.rollback()
-                print(f"Database error: {db_error}")
-                # Continue with response even if DB fails
-            
-            return {
+            file_info = {
                 'id': file_id,
                 'filename': file.filename,
-                'file_size_mb': file_size_mb,
-                'uploaded_at': datetime.utcnow().isoformat() + 'Z'
+                'file_size_mb': round(file_size / (1024 * 1024), 2),
+                'ticket_id': ticket_id,
+                'uploaded_by': uploaded_by,
+                'download_url': f'/api/files/download/{file_id}',
+                'uploaded_at': datetime.utcnow().isoformat() + 'Z',
+                'content': file_content  # Store content in memory for demo
+            }
+            
+            if ticket_id not in uploaded_files:
+                uploaded_files[ticket_id] = []
+            uploaded_files[ticket_id].append(file_info)
+            
+            # Add file upload to timeline
+            if ticket_id not in messages_store:
+                messages_store[ticket_id] = []
+            
+            upload_message = {
+                'id': f'file_msg_{len(messages_store[ticket_id]) + 100}',
+                'ticket_id': ticket_id,
+                'sender_id': uploaded_by,
+                'sender_name': 'User',
+                'sender_role': 'Normal User',
+                'message': f'Uploaded file: {file.filename} ({file_info["file_size_mb"]} MB)',
+                'timestamp': datetime.utcnow().isoformat() + 'Z',
+                'type': 'file_upload'
+            }
+            messages_store[ticket_id].append(upload_message)
+            
+            return {
+                'id': file_info['id'],
+                'filename': file_info['filename'],
+                'file_size_mb': file_info['file_size_mb'],
+                'uploaded_at': file_info['uploaded_at']
             }, 200
             
         except Exception as e:
             print(f"File upload error: {e}")
             return {'error': str(e)}, 500
     
-    # Messages now stored in database
+    # Global message storage per ticket (in production, use database)
+    messages_store = {}
     
     # Messages endpoint moved to Flask-RESTful resources
     
     @app.route('/api/alerts/<alert_id>/read', methods=['PUT'])
     def mark_alert_read(alert_id):
-        try:
-            from sqlalchemy import text
-            
-            db.session.execute(text("""
-                UPDATE alerts SET is_read = true WHERE id = :alert_id
-            """), {'alert_id': alert_id})
-            
-            db.session.commit()
-            return {'success': True, 'message': 'Alert marked as read'}
-        except Exception as e:
-            print(f"Error marking alert as read: {e}")
-            return {'success': False, 'message': 'Failed to mark alert as read'}, 500
+        return {'success': True, 'message': 'Alert marked as read'}
     
     @app.route('/api/alerts/<user_id>/read-all', methods=['PUT'])
     def mark_all_alerts_read(user_id):
-        try:
-            from sqlalchemy import text
-            
-            db.session.execute(text("""
-                UPDATE alerts SET is_read = true WHERE user_id = :user_id
-            """), {'user_id': user_id})
-            
-            db.session.commit()
-            return {'success': True, 'message': 'All alerts marked as read'}
-        except Exception as e:
-            print(f"Error marking all alerts as read: {e}")
-            return {'success': False, 'message': 'Failed to mark alerts as read'}, 500
+        return {'success': True, 'message': 'All alerts marked as read'}
     
     @app.route('/api/analytics/ticket-aging')
     def ticket_aging():
@@ -899,7 +818,11 @@
                 headers={'Content-Disposition': 'attachment; filename=tickets.csv'}
             )
     
-    # Tickets now stored in database
+    # Global ticket storage (in production, use database)
+    tickets_store = []
+    
+    # Global counter for new tickets
+    ticket_counter = 5000
     
     # Tickets endpoint moved to Flask-RESTful resources
     
@@ -945,33 +868,19 @@
     
     @app.route('/api/files/download/<file_id>')
     def download_file(file_id):
-        try:
-            from sqlalchemy import text
-            
-            # Get file info from database
-            result = db.session.execute(text("""
-                SELECT filename FROM file_attachments WHERE id = :file_id
-            """), {'file_id': file_id})
-            
-            file_row = result.fetchone()
-            if not file_row:
-                return {'error': 'File not found'}, 404
-            
-            filename = file_row[0]
-            
-            # In production, stream from cloud storage using file_path
-            # For now, return a placeholder response
-            return Response(
-                b'File content would be streamed from cloud storage',
-                mimetype='application/octet-stream',
-                headers={
-                    'Content-Disposition': f'attachment; filename="{filename}"'
-                }
-            )
-            
-        except Exception as e:
-            print(f"Error downloading file {file_id}: {e}")
-            return {'error': 'File download failed'}, 500
+        # Find file in uploaded_files
+        for ticket_id, files in uploaded_files.items():
+            for file_info in files:
+                if file_info['id'] == file_id:
+                    # Return file content (in production, stream from cloud storage)
+                    return Response(
+                        file_info.get('content', b'File content not available'),
+                        mimetype='application/octet-stream',
+                        headers={
+                            'Content-Disposition': f'attachment; filename="{file_info["filename"]}"'
+                        }
+                    )
+        return {'error': 'File not found'}, 404
     
     @app.route('/api/sla/realtime-adherence')
     def realtime_sla_adherence():
